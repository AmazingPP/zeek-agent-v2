--- conflicted
+++ resolved
@@ -431,9 +431,7 @@
             if ( query_record[4] != broker::data() )
                 cookie = broker::get<std::string>(query_record[4]);
 
-<<<<<<< HEAD
             zquery = ZeekQuery{.zeek_instance = std::move(zeek_instance_id),
-=======
             std::set<std::string> requires_tables;
             for ( const auto& t : broker::get<broker::set>(query_record[5]) )
                 requires_tables.emplace(broker::get<std::string>(t));
@@ -443,7 +441,6 @@
                 if_missing_tables.emplace(broker::get<std::string>(t));
 
             zquery = ZeekQuery{.zeek_instance = std::move(zeek_instance),
->>>>>>> c04de0c6
                                .zeek_id = zeek_id,
                                .event_name = std::move(event_name),
                                .zeek_cookie = cookie,
