--- conflicted
+++ resolved
@@ -8,13 +8,8 @@
 # @TEST-EXEC: cat zeek/zeek-agent-files.log | zeek-cut -cn host >tmp && mv tmp zeek/zeek-agent-files.log
 # @TEST-EXEC: btest-diff zeek/zeek-agent-files.log
 
-<<<<<<< HEAD
 @if ( getenv("ZEEK_PORT") != "" )
 redef ZeekAgent::listen_port = to_port(getenv("ZEEK_PORT"));
-=======
-@if(getenv("ZEEK_PORT") != "")
-redef Broker::default_port = to_port(getenv("ZEEK_PORT"));
->>>>>>> 3361012b
 @endif
 
 # We only accept the 1st write writer so that our output doesn't depend on
